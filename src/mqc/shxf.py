--- conflicted
+++ resolved
@@ -30,11 +30,6 @@
 
             self.mass = np.copy(molecule.mass[0:molecule.nat_qm])
 
-<<<<<<< HEAD
-=======
-            self.mass = np.copy(molecule.mass)
-
->>>>>>> efa79e2c
         self.pos = np.zeros((molecule.nst, self.nat, self.nsp))
         self.vel = np.zeros((molecule.nst, self.nat, self.nsp))
         self.vel_old = np.copy(self.vel)

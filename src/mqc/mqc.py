--- conflicted
+++ resolved
@@ -102,15 +102,10 @@
             raise ValueError (f"( {self.md_type}.{call_name()} ) {error_message} ( {error_vars} )")
 
         # Check if NACVs are calculated for Ehrenfest dynamics
-<<<<<<< HEAD
-        if (self.md_type in ["Eh", "EhXF"] and self.mol.l_nacme):
+        if (self.md_type == "Eh" and self.mol.l_nacme):
             error_message = "Ehrenfest dynamics needs evaluation of NACVs, check your QM object!"
             error_vars = f"(QM) qm_prog.qm_method = {qm.qm_prog}.{qm.qm_method}"
             raise ValueError (f"( {self.md_type}.{call_name()} ) {error_message} ( {error_vars} )")
-=======
-        if (self.md_type == "Eh" and self.mol.l_nacme):
-            raise ValueError (f"( {self.md_type}.{call_name()} ) Ehrenfest dynamics needs NACV! {self.mol.l_nacme}")
->>>>>>> 81024426
 
         # Check compatibility of variables for QM and MM calculation
         if ((self.mol.l_qmmm and mm == None) or (not self.mol.l_qmmm and mm != None)):

from __future__ import division
from misc import fs_to_au, au_to_A, call_name, typewriter
import textwrap, datetime
import numpy as np
import os, shutil


class MQC(object):
    """ Class for nuclear/electronic propagator used in MQC dynamics

        :param object molecule: Molecule object
        :param object thermostat: Thermostat type
        :param integer istate: Initial adiabatic state
        :param double dt: Time interval
        :param integer nsteps: Nuclear step
        :param integer nesteps: Electronic step
        :param string elec_object: Electronic equation of motions
        :param string propagator: Electronic propagator
        :param boolean l_print_dm: Logical to print BO population and coherence
        :param boolean l_adj_nac: Logical to adjust nonadiabatic coupling
        :param init_coef: Initial BO coefficient
        :type init_coef: Double, list or complex, list
        :param string unit_dt: Unit of time step (fs = femtosecond, au = atomic unit)
        :param integer out_freq: Frequency of printing output
        :param integer verbosity: Verbosity of output
    """
    def __init__(self, molecule, thermostat, istate, dt, nsteps, nesteps, \
        elec_object, propagator, l_print_dm, l_adj_nac, init_coef, unit_dt, out_freq, verbosity):
        # Save name of MQC dynamics
        self.md_type = self.__class__.__name__

        # Initialize Molecule object
        self.mol = molecule

        # Initialize Thermostat object
        self.thermo = thermostat

        # Initialize input values
        self.istate = istate
        self.nsteps = nsteps
        self.nesteps = nesteps

        # Initialize time step
        self.istep = -1
        self.fstep = -1

        # Decide unit of time step
        if (unit_dt == 'au'):
            self.dt = dt
        elif (unit_dt == 'fs'):
            self.dt = dt * fs_to_au
        else:
            raise ValueError (f"( {self.md_type}.{call_name()} ) Invalid unit for time step! {unit_dt}")

        # Check number of state and initial state
        if (self.istate >= self.mol.nst):
            raise ValueError (f"( {self.md_type}.{call_name()} ) Index for initial state must be smaller than number of states! {self.istate}")

        # None for BOMD case
        self.elec_object = elec_object
        if not (self.elec_object in [None, "coefficient", "density"]):
            raise ValueError (f"( {self.md_type}.{call_name()} ) Invalid 'elec_object'! {self.elec_object}")
        self.propagator = propagator
        if not (self.propagator in [None, "rk4"]):
            raise ValueError (f"( {self.md_type}.{call_name()} ) Invalid 'propagator'! {self.propagator}")

        self.l_print_dm = l_print_dm

        self.l_adj_nac = l_adj_nac

        self.rforce = np.zeros((self.mol.nat, self.mol.ndim))

        self.out_freq = out_freq
        self.verbosity = verbosity

        # Initialize coefficients and densities
        self.mol.get_coefficient(init_coef, self.istate)

    def run_init(self, qm, mm, output_dir, l_save_qm_log, l_save_mm_log, l_save_scr, restart):
        """ Initialize MQC dynamics

            :param object qm: QM object containing on-the-fly calculation infomation
            :param object mm: MM object containing MM calculation infomation
            :param string output_dir: Location of input directory
            :param boolean l_save_qm_log: Logical for saving QM calculation log
            :param boolean l_save_mm_log: Logical for saving MM calculation log
            :param boolean l_save_scr: Logical for saving scratch directory
            :param string restart: Option for controlling dynamics restarting
        """
        # Check whether the restart option is right
        if not (restart in [None, "write", "append"]):
            raise ValueError (f"( {self.md_type}.{call_name()} ) Invalid 'restart'! {restart}")

        # Check if NACVs are calculated for Ehrenfest dynamics
        if (self.md_type == "Eh" and self.mol.l_nacme):
            raise ValueError (f"( {self.md_type}.{call_name()} ) Ehrenfest dynamics needs NACV! {self.mol.l_nacme}")

        # Check compatibility of variables for QM and MM calculation
        if ((self.mol.l_qmmm and mm == None) or (not self.mol.l_qmmm and mm != None)):
            raise ValueError (f"( {self.md_type}.{call_name()} ) Both self.mol.l_qmmm and mm object is necessary! {self.mol.l_qmmm} and {mm}")
        if (self.mol.l_qmmm and mm != None):
            self.check_qmmm(qm, mm)

        # Set directory information
        output_dir = os.path.expanduser(output_dir)
        base_dir = []
        unixmd_dir = []
        qm_log_dir = []
        mm_log_dir = [None]

        if (self.mol.l_qmmm and mm != None):
            mm_log_dir = []

        dir_tmp = os.path.join(os.getcwd(), output_dir)
        if (self.md_type != "CT"):
            base_dir.append(dir_tmp)
        else:
            for itraj in range(self.ntrajs):
                itraj_dir = os.path.join(dir_tmp, f"traj{itraj + 1:0{self.digit}d}")
                base_dir.append(itraj_dir)

        for idir in base_dir:
            unixmd_dir.append(os.path.join(idir, "md"))
            qm_log_dir.append(os.path.join(idir, "qm_log"))
            if (self.mol.l_qmmm and mm != None):
                mm_log_dir.append(os.path.join(idir, "mm_log"))

        # Check and make directories
        if (restart == "append"):
            # For MD output directory
            for md_idir in unixmd_dir:
                if (not os.path.exists(md_idir)):
                    raise ValueError (f"( {self.md_type}.{call_name()} ) Directory to be appended for restart not found! {restart} and {md_idir}")

            # For QM output directory
            if (l_save_qm_log):
                for qm_idir in qm_log_dir:
                    if (not os.path.exists(qm_idir)):
                        os.makedirs(qm_idir)

            # For MM output directory
            if (self.mol.l_qmmm and mm != None):
                if (l_save_mm_log):
                    for mm_idir in mm_log_dir:
                        if (not os.path.exists(mm_idir)):
                            os.makedirs(mm_idir)
        else:
            # For MD output directory
            for md_idir in unixmd_dir:
                if (os.path.exists(md_idir)):
                    shutil.move(md_idir, md_idir + "_old_" + str(os.getpid()))
                os.makedirs(md_idir)

                self.touch_file(md_idir)

            # For QM output directory
            for qm_idir in qm_log_dir:
                if (os.path.exists(qm_idir)):
                    shutil.move(qm_idir, qm_idir + "_old_" + str(os.getpid()))
                if (l_save_qm_log):
                    os.makedirs(qm_idir)

            # For MM output directory
            for mm_idir in mm_log_dir:
                if (self.mol.l_qmmm and mm != None):
                    if (os.path.exists(mm_idir)):
                        shutil.move(mm_idir, mm_idir + "_old_" + str(os.getpid()))
                    if (l_save_mm_log):
                        os.makedirs(mm_idir)

        os.chdir(base_dir[0])

        if (self.md_type != "CT"):
            return base_dir[0], unixmd_dir[0], qm_log_dir[0], mm_log_dir[0]
        else:
            return base_dir, unixmd_dir, qm_log_dir, mm_log_dir

    def cl_update_position(self):
        """ Routine to update nuclear positions
        """
        self.mol.vel += 0.5 * self.dt * self.rforce / np.column_stack([self.mol.mass] * self.mol.ndim)
        self.mol.pos += self.dt * self.mol.vel

    def cl_update_velocity(self):
        """ Routine to update nuclear velocities
        """
        self.mol.vel += 0.5 * self.dt * self.rforce / np.column_stack([self.mol.mass] * self.mol.ndim)
        self.mol.update_kinetic()

#    def calculate_temperature(self):
#        """ Routine to calculate current temperature
#        """
#        pass
#        #self.temperature = self.mol.ekin * 2 / float(self.mol.ndof) * au_to_K

    def calculate_force(self):
        """ Routine to calculate the forces
        """
        pass

    def update_potential(self):
        """ Routine to update the potential of molecules
        """
        pass

    def print_init(self, qm, mm, restart):
        """ Routine to print the initial information of dynamics

            :param object qm: QM object containing on-the-fly calculation infomation
            :param object mm: MM object containing MM calculation infomation
            :param string restart: Option for controlling dynamics restarting
        """
        # Print PyUNIxMD version
        cur_time = datetime.datetime.now()
        cur_time = cur_time.strftime("%Y-%m-%d %H:%M:%S")
        prog_info = textwrap.dedent(f"""\
        {"-" * 68}

        {"PyUNIxMD version 20.1":>43s}

        {"< Developers >":>40s}
        {" " * 4}Seung Kyu Min,  In Seong Lee,  Jong-Kwon Ha,  Daeho Han,
        {" " * 4}Kicheol Kim,  Tae In Kim,  Sung Wook Moon

        {"-" * 68}

        {" " * 4}Please cite PyUNIxMD as follows:
        {" " * 4}This is article

        {" " * 4}PyUNIxMD begins on {cur_time}
        """)
        print (prog_info, flush=True)

        # Print restart info
        if (restart != None):
            restart_info = textwrap.indent(textwrap.dedent(f"""\
            Dynamics is restarted from the last step of a previous dynamics.
            Restart Mode: {restart}
            """), "    ")
            print (restart_info, flush=True)

        # Print self.mol information: coordinate, velocity
        if (self.md_type != "CT"):
            self.mol.print_init(mm)
        else:
            for itraj, mol in enumerate(self.mols):
                mol.print_init(mm)

        # Print dynamics information
        dynamics_info = textwrap.dedent(f"""\
        {"-" * 68}
        {"Dynamics Information":>43s}
        {"-" * 68}
          QM Program               = {qm.qm_prog:>16s}
          QM Method                = {qm.qm_method:>16s}
        """)
        if (self.mol.l_qmmm and mm != None):
            dynamics_info += textwrap.indent(textwrap.dedent(f"""\
              MM Program               = {mm.mm_prog:>16s}
              QMMM Scheme              = {mm.scheme:>16s}
            """), "  ")
            # Print charge embedding in MM program
            if (mm.embedding != None):
                dynamics_info += f"  Charge Embedding         = {mm.embedding:>16s}\n"
            else:
                dynamics_info += f"  Charge Embedding         = {'No':>16s}\n"
            # Print vdw interaction in MM program
            if (mm.vdw != None):
                dynamics_info += f"  VDW Interaction          = {mm.vdw:>16s}\n"
            else:
                dynamics_info += f"  VDW Interaction          = {'No':>16s}\n"

        dynamics_info += textwrap.indent(textwrap.dedent(f"""\

          MQC Method               = {self.md_type:>16s}
          Time Interval (fs)       = {self.dt / fs_to_au:16.6f}
          Initial State (0:GS)     = {self.istate:>16d}
          Nuclear Step             = {self.nsteps:>16d}
        """), "  ")
        if (self.md_type != "BOMD"):
            dynamics_info += f"  Electronic Step          = {self.nesteps:>16d}\n"
            dynamics_info += f"  Propagation Scheme       = {self.elec_object:>16s}\n"

        # Print surface hopping variables
        if (self.md_type == "SH" or self.md_type == "SHXF"):
            dynamics_info += f"\n  Rescaling after Hop      = {self.hop_rescale:>16s}\n"
            dynamics_info += f"  Rescaling after Reject   = {self.hop_reject:>16s}\n"

        # Print XF variables
        if (self.md_type == "SHXF"):
            # Print density threshold used in decoherence term
            dynamics_info += f"\n  Density Threshold        = {self.rho_threshold:>16.6f}"
            if (self.md_type == "SHXF" and self.l_xf1d):
                # Print reduced mass
                dynamics_info += f"\n  Reduced Mass             = {self.aux.mass[0]:16.6f}"
            # Print sigma values
            if (isinstance(self.sigma, float)):
                dynamics_info += f"\n  Sigma                    = {self.sigma:16.3f}\n"
            elif (isinstance(self.sigma, list)):
                dynamics_info += f"\n  Sigma (1:N)              =\n"
                nlines = int(self.aux.nat / 6)
                if (self.aux.nat % 6 != 0):
                    nlines += 1
                sigma_info = ""
                for iline in range(nlines):
                    iline1 = iline * 6
                    iline2 = (iline + 1) * 6
                    if (iline2 > self.aux.nat):
                        iline2 = self.aux.nat
                    sigma_info += f"  {iline1 + 1:>3d}:{iline2:<3d};"
                    sigma_info += "".join([f'{sigma:7.3f}' for sigma in self.sigma[iline1:iline2]])
                    sigma_info += "\n"
                dynamics_info += sigma_info

        print (dynamics_info, flush=True)

        # Print thermostat information
        if (self.thermo != None):
            self.thermo.print_init()
        else:
            thermostat_info = "  No Thermostat: Total energy is conserved!\n"
            print (thermostat_info, flush=True)

    def touch_file(self, unixmd_dir):
        """ Routine to write PyUNIxMD output files

            :param string unixmd_dir: Directory where MD output files are written
        """
        # Energy information file header
        tmp = f'{"#":5s}{"Step":9s}{"Kinetic(H)":15s}{"Potential(H)":15s}{"Total(H)":15s}' + \
            "".join([f'E({ist})(H){"":8s}' for ist in range(self.mol.nst)])
        typewriter(tmp, unixmd_dir, "MDENERGY", "w")

        if (self.md_type != "BOMD"):
            # BO coefficents, densities file header
            if (self.elec_object == "density"):
                tmp = f'{"#":5s} Density Matrix: population Re; see the manual for detail orders'
                typewriter(tmp, unixmd_dir, "BOPOP", "w")
                tmp = f'{"#":5s} Density Matrix: coherence Re-Im; see the manual for detail orders'
                typewriter(tmp, unixmd_dir, "BOCOH", "w")
            elif (self.elec_object == "coefficient"):
                tmp = f'{"#":5s} BO State Coefficients: state Re-Im; see the manual for detail orders'
                typewriter(tmp, unixmd_dir, "BOCOEF", "w")
                if (self.l_print_dm):
                    tmp = f'{"#":5s} Density Matrix: population Re; see the manual for detail orders'
                    typewriter(tmp, unixmd_dir, "BOPOP", "w")
                    tmp = f'{"#":5s} Density Matrix: coherence Re-Im; see the manual for detail orders'
                    typewriter(tmp, unixmd_dir, "BOCOH", "w")

            # NACME file header
            tmp = f'{"#":5s}Non-Adiabatic Coupling Matrix Elements: off-diagonal'
            typewriter(tmp, unixmd_dir, "NACME", "w")

        # file header for SH-based methods
        if (self.md_type == "SH" or self.md_type == "SHXF"):
            tmp = f'{"#":5s}{"Step":8s}{"Running State":10s}'
            typewriter(tmp, unixmd_dir, "SHSTATE", "w")

            tmp = f'{"#":5s}{"Step":12s}' + "".join([f'Prob({ist}){"":8s}' for ist in range(self.mol.nst)])
            typewriter(tmp, unixmd_dir, "SHPROB", "w")

        # file header for XF-based methods
<<<<<<< HEAD
        if (self.md_type == "SHXF" or self.md_type == "EhXF"):
            if (self.verbosity >= 1):
                tmp = f'{"#":5s} Time-derivative Density Matrix by decoherence: population; see the manual for detail orders'
                typewriter(tmp, unixmd_dir, "DOTPOPDEC", "w")
=======
        if (self.md_type == "SHXF"):
            tmp = f'{"#":5s} Time-derivative Density Matrix by decoherence: population; see the manual for detail orders'
            typewriter(tmp, unixmd_dir, "DOTPOPD", "w")
>>>>>>> 87eedf6a

    def write_md_output(self, unixmd_dir, istep):
        """ Write output files

            :param string unixmd_dir: Directory where MD output files are written
            :param integer istep: Current MD step
        """
        # Write MOVIE.xyz file including positions and velocities
        tmp = f'{self.mol.nat:6d}\n{"":2s}Step:{istep + 1:6d}{"":12s}Position(A){"":34s}Velocity(au)' + \
            "".join(["\n" + f'{self.mol.symbols[iat]:5s}' + \
            "".join([f'{self.mol.pos[iat, isp] * au_to_A:15.8f}' for isp in range(self.mol.ndim)]) + \
            "".join([f"{self.mol.vel[iat, isp]:15.8f}" for isp in range(self.mol.ndim)]) for iat in range(self.mol.nat)])
        typewriter(tmp, unixmd_dir, "MOVIE.xyz", "a")

        # Write MDENERGY file including several energy information
        tmp = f'{istep + 1:9d}{self.mol.ekin:15.8f}{self.mol.epot:15.8f}{self.mol.etot:15.8f}' \
            + "".join([f'{states.energy:15.8f}' for states in self.mol.states])
        typewriter(tmp, unixmd_dir, "MDENERGY", "a")

        if (self.md_type != "BOMD"):
            # Write BOCOEF, BOPOP, BOCOH files
            if (self.elec_object == "density"):
                tmp = f'{istep + 1:9d}' + "".join([f'{self.mol.rho.real[ist, ist]:15.8f}' for ist in range(self.mol.nst)])
                typewriter(tmp, unixmd_dir, "BOPOP", "a")
                tmp = f'{istep + 1:9d}' + "".join([f"{self.mol.rho.real[ist, jst]:15.8f}{self.mol.rho.imag[ist, jst]:15.8f}" \
                    for ist in range(self.mol.nst) for jst in range(ist + 1, self.mol.nst)])
                typewriter(tmp, unixmd_dir, "BOCOH", "a")
            elif (self.elec_object == "coefficient"):
                tmp = f'{istep + 1:9d}' + "".join([f'{states.coef.real:15.8f}{states.coef.imag:15.8f}' \
                    for states in self.mol.states])
                typewriter(tmp, unixmd_dir, "BOCOEF", "a")
                if (self.l_print_dm):
                    tmp = f'{istep + 1:9d}' + "".join([f'{self.mol.rho.real[ist, ist]:15.8f}' for ist in range(self.mol.nst)])
                    typewriter(tmp, unixmd_dir, "BOPOP", "a")
                    tmp = f'{istep + 1:9d}' + "".join([f"{self.mol.rho.real[ist, jst]:15.8f}{self.mol.rho.imag[ist, jst]:15.8f}" \
                        for ist in range(self.mol.nst) for jst in range(ist + 1, self.mol.nst)])
                    typewriter(tmp, unixmd_dir, "BOCOH", "a")

            # Write NACME file
            tmp = f'{istep + 1:10d}' + "".join([f'{self.mol.nacme[ist, jst]:15.8f}' \
                for ist in range(self.mol.nst) for jst in range(ist + 1, self.mol.nst)])
            typewriter(tmp, unixmd_dir, "NACME", "a")

            # Write NACV file
            if (not self.mol.l_nacme and self.verbosity >= 2):
                for ist in range(self.mol.nst):
                    for jst in range(ist + 1, self.mol.nst):
                        tmp = f'{self.mol.nat_qm:6d}\n{"":2s}Step:{istep + 1:6d}{"":12s}NACV' + \
                            "".join(["\n" + f'{self.mol.symbols[iat]:5s}' + \
                            "".join([f'{self.mol.nac[ist, jst, iat, isp]:15.8f}' for isp in range(self.mol.ndim)]) for iat in range(self.mol.nat_qm)])
                        typewriter(tmp, unixmd_dir, f"NACV_{ist}_{jst}", "a")

    def write_final_xyz(self, unixmd_dir, istep):
        """ Write final positions and velocities

            :param string unixmd_dir: Directory where MD output files are written
            :param integer istep: Current MD step
        """
        # Write FINAL.xyz file including positions and velocities
        tmp = f'{self.mol.nat:6d}\n{"":2s}Step:{istep + 1:6d}{"":12s}Position(A){"":34s}Velocity(au)'
        for iat in range(self.mol.nat):
            tmp += "\n" + f'{self.mol.symbols[iat]:5s}' + \
                "".join([f'{self.mol.pos[iat, isp] * au_to_A:15.8f}' for isp in range(self.mol.ndim)]) \
                + "".join([f"{self.mol.vel[iat, isp]:15.8f}" for isp in range(self.mol.ndim)])

        typewriter(tmp, unixmd_dir, "FINAL.xyz", "w")

    def check_qmmm(self, qm, mm):
        """ Routine to check compatibility between QM and MM objects

            :param object qm: QM object containing on-the-fly calculation infomation
            :param object mm: MM object containing MM calculation infomation
        """
        # Now check MM object
        if (mm.mm_prog == "Tinker"):
            # Now check QM object
            if (qm.qm_prog == "dftbplus"):
                if (qm.qm_method == "SSR"):
                    do_qmmm = True
                else:
                    do_qmmm = False
            else:
                do_qmmm = False
        else:
            do_qmmm = False

        if (do_qmmm):
            if (qm.embedding != mm.embedding):
                raise ValueError (f"( {self.md_type}.{call_name()} ) Inconsistent charge embedding options between QM and MM objects! {qm.embedding} and {mm.embedding}")
        else:
            raise ValueError (f"( {self.md_type}.{call_name()} ) Not compatible objects in QMMM! {qm.qm_prog}.{qm.qm_method} and {mm.mm_prog}")

<|MERGE_RESOLUTION|>--- conflicted
+++ resolved
@@ -360,16 +360,10 @@
             typewriter(tmp, unixmd_dir, "SHPROB", "w")
 
         # file header for XF-based methods
-<<<<<<< HEAD
-        if (self.md_type == "SHXF" or self.md_type == "EhXF"):
+        if (self.md_type == "SHXF"):
             if (self.verbosity >= 1):
                 tmp = f'{"#":5s} Time-derivative Density Matrix by decoherence: population; see the manual for detail orders'
                 typewriter(tmp, unixmd_dir, "DOTPOPDEC", "w")
-=======
-        if (self.md_type == "SHXF"):
-            tmp = f'{"#":5s} Time-derivative Density Matrix by decoherence: population; see the manual for detail orders'
-            typewriter(tmp, unixmd_dir, "DOTPOPD", "w")
->>>>>>> 87eedf6a
 
     def write_md_output(self, unixmd_dir, istep):
         """ Write output files

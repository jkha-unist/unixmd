from __future__ import division
from build.cioverlap import *
from qm.dftbplus.dftbplus import DFTBplus
from qm.dftbplus.dftbpar import spin_w, spin_w_lc, onsite_uu, onsite_ud, max_l
from misc import data, eV_to_au, call_name
import os, shutil, re, textwrap
import numpy as np

class DFTB(DFTBplus):
    """ Class for (TD)DFTB method of DFTB+ program

        :param object molecule: molecule object
        :param boolean scc: include self-consistent charge (SCC) scheme
        :param double scc_tol: energy convergence for SCC iterations
        :param integer scc_max_iter: maximum number of SCC iterations
        :param boolean ocdftb: include onsite correction to SCC term
        :param boolean lcdftb: include long-range corrected functional
        :param string lc_method: algorithms for LC-DFTB
        :param boolean sdftb: include spin-polarisation scheme
        :param double unpaired_elec: number of unpaired electrons
        :param string guess: initial guess method for SCC scheme
        :param string guess_file: initial guess file for charges
        :param double elec_temp: electronic temperature in Fermi-Dirac scheme
        :param string mixer: charge mixing method used in DFTB
        :param string ex_symmetry: symmetry of excited state in TDDFTB
        :param integer,list k_point: number of k-point samplings
        :param boolean periodic: use periodicity in the calculations
        :param double,list cell_length: the lattice vectors of periodic unit cell
        :param string sk_path: path for slater-koster files
        :param string install_path: path for DFTB+ install directory
        :param boolean mpi: use MPI parallelization
        :param string mpi_path: path for MPI binary
        :param integer nthreads: number of threads in the calculations
        :param double version: version of DFTB+ program
        :param double e_window: energy window for excited state calculation. Increases efficiency of NACME calculation.
    """
    def __init__(self, molecule, scc=True, scc_tol=1E-6, scc_max_iter=100, ocdftb=False, \
        lcdftb=False, lc_method="MatrixBased", sdftb=False, unpaired_elec=0., guess="h0", \
        guess_file="./charges.bin", elec_temp=0., mixer="Broyden", ex_symmetry="singlet", \
<<<<<<< HEAD
        periodic=False, cell_length=[0., 0., 0., 0., 0., 0., 0., 0., 0.,], sk_path="./", \
        install_path="./", mpi=False, mpi_path="./", nthreads=1, version=20.1, e_window=-1):
=======
        k_point=[1, 1, 1], periodic=False, cell_length=[0., 0., 0., 0., 0., 0., 0., 0., 0.,], \
        sk_path="./", install_path="./", mpi=False, mpi_path="./", nthreads=1, version=20.1):
>>>>>>> c14c628d
        # Initialize DFTB+ common variables
        super(DFTB, self).__init__(molecule, sk_path, install_path, nthreads, version)

        # Initialize DFTB+ DFTB variables
        self.scc = scc
        self.scc_tol = scc_tol
        self.scc_max_iter = scc_max_iter

        self.ocdftb = ocdftb

        self.lcdftb = lcdftb
        self.lc_method = lc_method

        self.sdftb = sdftb
        self.unpaired_elec = unpaired_elec

        # Set initial guess for SCC term
        self.guess = guess
        self.guess_file = guess_file
        if (not (self.guess == "h0" or self.guess == "read")):
            raise ValueError (f"( {self.qm_method}.{call_name()} ) Wrong input for initial guess option! {self.guess}")

        self.elec_temp = elec_temp
        self.mixer = mixer

        self.e_window = e_window

        if (self.e_window < 0.0):
            self.logwindow = False
        else:
            self.logwindow = True

        self.ex_symmetry = ex_symmetry

        self.k_point = k_point
        self.periodic = periodic
        self.a_axis = np.copy(cell_length[0:3])
        self.b_axis = np.copy(cell_length[3:6])
        self.c_axis = np.copy(cell_length[6:9])

        # Check excitation symmetry in TDDFTB
        # TODO : Currently, allows only singlet excited states with TDDFTB
#        if (not (self.ex_symmetry == "singlet" or self.ex_symmetry == "triplet")):
        if (not (self.ex_symmetry == "singlet")):
            raise ValueError (f"( {self.qm_method}.{call_name()} ) Wrong symmetry for excited state! {self.ex_symmetry}")

        self.mpi = mpi
        self.mpi_path = mpi_path

        # Set 'l_nacme' and 're_calc' with respect to the computational method
        # TDDFTB do not produce NACs, so we should get NACME from CIoverlap
        # TDDFTB cannot compute the gradient of several states simultaneously.
        molecule.l_nacme = True
        self.re_calc = True

        # Calculate number of basis for current system
        # Set new variable to decide the position of basis functions in terms of atoms
        # DFTB method considers only valence electrons, so core electrons should be removed
        core_elec = 0.
        self.nbasis = 0
        self.check_atom = [0]
        for iat in range(molecule.nat_qm):
            # Check number of basis functions with respect to maximum angular momentum
            max_ang = max_l[molecule.symbols[iat]]
            if (max_ang == 's'):
                self.nbasis += 1
            elif (max_ang == 'p'):
                self.nbasis += 4
            elif (max_ang == 'd'):
                self.nbasis += 9
            else:
                raise ValueError (f"( {self.qm_method}.{call_name()} ) Not added to basis sets for f orbitals! {max_ang}")
            self.check_atom.append(self.nbasis)
            # Check number of core electrons with respect to atomic number
            sym_index = list(data.keys()).index(molecule.symbols[iat])
            if (sym_index > 0 and sym_index <= 2):
                core_elec += 0.
            elif (sym_index > 2 and sym_index <= 10):
                core_elec += 2.
            elif (sym_index > 10 and sym_index <= 18):
                core_elec += 10.
            elif (sym_index > 18 and sym_index <= 36):
                core_elec += 18.
            elif (sym_index > 36 and sym_index <= 54):
                core_elec += 36.
            else:
                raise ValueError (f"( {self.qm_method}.{call_name()} ) Not added to core electrons for current element! {sym_index}")

        # Set new variable to decide the position of atoms in terms of basis functions
        self.check_basis = []
        for ibasis in range(self.nbasis):
            for iat in range(molecule.nat_qm):
                ind_a = self.check_atom[iat] + 1
                ind_b = self.check_atom[iat + 1]
                if (ibasis + 1 >= ind_a and ibasis + 1 <= ind_b):
                    self.check_basis.append(iat + 1)

        # Initialize NACME variables
        # There is no core orbitals in TDDFTB (fixed occupations)
        # nocc is number of occupied orbitals and nvirt is number of virtual orbitals

        self.norb = self.nbasis
        self.nocc = int(int(molecule.nelec - core_elec) / 2)
        self.nvirt = self.norb - self.nocc
    
        #replacing norb by a matrix containing the limits of the for loops. For energy window calculations loops will not go from 0 to nocc/nvirt or norb but from noccmin to nocc/0 to nvirtmax or noccmin to norb.
        self.norb_m = np.zeros((2))
        self.norb_m[1] = self.norb

        if (self.logwindow):
            # swapping of minimal and maximal values to replace them in reading of SPX.DAT by the minimal/maximal values.
            self.norb_m[0] = self.norb
            self.norb_m[1] = 0.0

        self.ao_overlap = np.zeros((self.nbasis, self.nbasis))
        self.mo_coef_old = np.zeros((self.norb, self.nbasis))
        self.mo_coef_new = np.zeros((self.norb, self.nbasis))
        self.ci_coef_old = np.zeros((molecule.nst, self.nocc, self.nvirt))
        self.ci_coef_new = np.zeros((molecule.nst, self.nocc, self.nvirt))

    def get_data(self, molecule, base_dir, bo_list, dt, istep, calc_force_only):
        """ Extract energy, gradient and nonadiabatic couplings from (TD)DFTB method

            :param object molecule: molecule object
            :param string base_dir: base directory
            :param integer,list bo_list: list of BO states for BO calculation
            :param double dt: time interval
            :param integer istep: current MD step
            :param boolean calc_force_only: logical to decide whether calculate force only
        """
        self.copy_files(molecule, istep, calc_force_only)
        super().get_data(base_dir, calc_force_only)
        self.write_xyz(molecule)
        self.get_input(molecule, istep, bo_list, calc_force_only)
        self.run_QM(molecule, base_dir, istep, bo_list, calc_force_only)
        self.extract_QM(molecule, base_dir, istep, bo_list, dt, calc_force_only)
        self.move_dir(base_dir)

    def copy_files(self, molecule, istep, calc_force_only):
        """ Copy necessary scratch files in previous step

            :param object molecule: molecule object
            :param integer istep: current MD step
            :param boolean calc_force_only: logical to decide whether calculate force only
        """
        # Copy required files for NACME
        if (self.calc_coupling and not calc_force_only and istep >= 0 and molecule.nst > 1):
            # After T = 0.0 s
            shutil.copy(os.path.join(self.scr_qm_dir, "geometry.xyz"), \
                os.path.join(self.scr_qm_dir, "../geometry.xyz.pre"))
            if (istep == 0):
                shutil.copy(os.path.join(self.scr_qm_dir, "eigenvec.bin"), \
                    os.path.join(self.scr_qm_dir, "../eigenvec.bin.pre"))
                shutil.copy(os.path.join(self.scr_qm_dir, "SPX.DAT"), \
                    os.path.join(self.scr_qm_dir, "../SPX.DAT.pre"))
                shutil.copy(os.path.join(self.scr_qm_dir, "XplusY.DAT"), \
                    os.path.join(self.scr_qm_dir, "../XplusY.DAT.pre"))

        # Copy required files to read initial guess
        if (self.guess == "read" and istep >= 0):
            # After T = 0.0 s
            shutil.copy(os.path.join(self.scr_qm_dir, "charges.bin"), \
                os.path.join(self.scr_qm_dir, "../charges.bin.pre"))

    def get_input(self, molecule, istep, bo_list, calc_force_only):
        """ Generate DFTB+ input files: geometry.gen, dftb_in.hsd

            :param object molecule: molecule object
            :param integer istep: current MD step
            :param integer,list bo_list: list of BO states for BO calculation
            :param boolean calc_force_only: logical to decide whether calculate force only
        """
        # Make 'geometry.gen' file
        os.system("xyz2gen geometry.xyz")
        if (self.periodic):
            # Substitute C to S in first line
            file_be = open('geometry.gen', 'r')
            file_af = open('tmp.gen', 'w')
            first_row = True
            for row in file_be:
                if (first_row):
                    row = f'{molecule.nat} S\n'
                    first_row = False
                file_af.write(row)
            # Add gamma-point and cell lattice information
            geom_periodic = textwrap.dedent(f"""\
            {0.0:15.8f} {0.0:15.8f} {0.0:15.8f}
            {self.a_axis[0]:15.8f} {self.a_axis[1]:15.8f} {self.a_axis[2]:15.8f}
            {self.b_axis[0]:15.8f} {self.b_axis[1]:15.8f} {self.b_axis[2]:15.8f}
            {self.c_axis[0]:15.8f} {self.c_axis[1]:15.8f} {self.c_axis[2]:15.8f}
            """)
            file_af.write(geom_periodic)
            file_be.close()
            file_af.close()
            os.rename('tmp.gen', 'geometry.gen')

        # Make 'double.gen' file for CIoverlap in TDDFTB
        # In this case, we do not need to consider periodicity
        if (self.calc_coupling and not calc_force_only and istep >= 0 and molecule.nst > 1):
            # Move previous files to currect directory
            os.rename('../geometry.xyz.pre', './geometry.xyz.pre')
            if (istep == 0):
                os.rename('../eigenvec.bin.pre', './eigenvec.bin.pre')
                os.rename('../SPX.DAT.pre', './SPX.DAT.pre')
                os.rename('../XplusY.DAT.pre', './XplusY.DAT.pre')
            # Open 'geometry.xyz.pre'
            file_af = open('double.xyz', 'w')
            file_be = open('geometry.xyz.pre', 'r')
            first_row = True
            for row in file_be:
                if (first_row):
                    row = f'{molecule.nat * 2}\n'
                    first_row = False
                file_af.write(row)
            file_be.close()
            # Open 'geometry.xyz'
            file_be = open('geometry.xyz', 'r')
            iline = 1
            for row in file_be:
                if (iline > 2):
                    file_af.write(row)
                iline += 1
            file_be.close()
            file_af.close()
            os.system("xyz2gen double.xyz")

        # Make 'dftb_in.hsd' file
        input_dftb = ""

        # Geometry Block
        input_geom = textwrap.dedent(f"""\
        Geometry = GenFormat{{
          <<< 'geometry.gen'
        }}
        """)
        input_dftb += input_geom

        # Hamiltonian Block
        input_ham_init = textwrap.dedent(f"""\
        Hamiltonian = DFTB{{
        """)
        input_dftb += input_ham_init

        # SCC-DFTB option
        if (self.scc):
            input_ham_scc = textwrap.indent(textwrap.dedent(f"""\
              SCC = Yes
              SCCTolerance = {self.scc_tol}
              MaxSCCIterations = {self.scc_max_iter}
              Mixer = {self.mixer}{{}}
            """), "  ")
            input_dftb += input_ham_scc

            # Onsite-corrected DFTB (OC-DFTB) option
            if (self.ocdftb):
                onsite_const_uu = ("\n" + " " * 18).join([f"  {itype}uu = {{ {onsite_uu[f'{itype}']} }}" for itype in self.atom_type])
                onsite_const_ud = ("\n" + " " * 18).join([f"  {itype}ud = {{ {onsite_ud[f'{itype}']} }}" for itype in self.atom_type])
                input_ham_oc = textwrap.indent(textwrap.dedent(f"""\
                  OnsiteCorrection = {{
                  {onsite_const_uu}
                  {onsite_const_ud}
                  }}
                """), "  ")
                input_dftb += input_ham_oc

            # Long-range corrected DFTB (LC-DFTB) option
            if (self.lcdftb):
                input_ham_lc = textwrap.indent(textwrap.dedent(f"""\
                  RangeSeparated = LC{{
                    Screening = {self.lc_method}{{}}
                  }}
                """), "  ")
                input_dftb += input_ham_lc

            # Spin-polarized DFTB option
            if (self.sdftb and molecule.nst == 1):
                input_ham_spin = textwrap.dedent(f"""\
                SpinPolarisation = Colinear{{
                  UnpairedElectrons = {self.unpaired_elec}
                }}
                """)
                input_dftb += input_ham_spin

            # Read atomic spin constants used in spin-polarized DFTB or TDDFTB
            # TODO : Currently, allows only singlet excited states with TDDFTB
#            if (self.sdftb or self.ex_symmetry == "triplet"):
            if (self.sdftb and molecule.nst == 1):
                if (self.lcdftb):
                    spin_constant = ("\n" + " " * 18).join([f"  {itype} = {{ {spin_w_lc[f'{itype}']} }}" for itype in self.atom_type])
                else:
                    spin_constant = ("\n" + " " * 18).join([f"  {itype} = {{ {spin_w[f'{itype}']} }}" for itype in self.atom_type])
                input_ham_spin_w = textwrap.indent(textwrap.dedent(f"""\
                  SpinConstants = {{
                    ShellResolvedSpin = Yes
                  {spin_constant}
                  }}
                """), "  ")
                input_dftb += input_ham_spin_w

            # Read 'charges.bin' from previous step
            if (self.guess == "read"):
                if (istep == -1):
                    if (os.path.isfile(self.guess_file)):
                        # Copy guess file to currect directory
                        shutil.copy(self.guess_file, os.path.join(self.scr_qm_dir, "charges.bin"))
                        restart = "Yes"
                    else:
                        restart = "No"
                elif (istep >= 0):
                    # Move previous file to currect directory
                    os.rename("../charges.bin.pre", "./charges.bin")
                    restart = "Yes"
            elif (self.guess == "h0"):
                restart = "No"

            # Read 'charges.bin' for surface hopping dynamics when hop occurs
            if (calc_force_only):
                restart = "Yes"

            input_ham_restart = textwrap.indent(textwrap.dedent(f"""\
              ReadInitialCharges = {restart}
            """), "  ")
            input_dftb += input_ham_restart

        # TODO: for QM/MM, point_charge??

        if (self.periodic):
            num_k_point = np.sum(self.k_point)
            if (num_k_point == 3):
                # gamma-point sampling
                input_ham_periodic = textwrap.indent(textwrap.dedent(f"""\
                  KPointsAndWeights = {{
                    0.0 0.0 0.0 1.0
                  }}
                """), "  ")
            else:
                # K-point sampling
                shift_vector = [0.5 if (ik % 2 == 0) else 0 for ik in self.k_point]
                input_ham_periodic = textwrap.indent(textwrap.dedent(f"""\
                  KPointsAndWeights = SupercellFolding{{
                    {self.k_point[0]} 0.0 0.0
                    0.0 {self.k_point[1]} 0.0
                    0.0 0.0 {self.k_point[2]}
                    {shift_vector[0]} {shift_vector[1]} {shift_vector[2]}
                  }}
                """), "  ")
            input_dftb += input_ham_periodic

        angular_momentum = ("\n" + " " * 10).join([f"  {itype} = '{max_l[f'{itype}']}'" for itype in self.atom_type])
        input_ham_basic = textwrap.dedent(f"""\
          Charge = {molecule.charge}
          Filling = Fermi{{
            Temperature[K] = {self.elec_temp}
          }}
          MaxAngularMomentum = {{
          {angular_momentum}
          }}
          SlaterKosterFiles = Type2FileNames{{
            Prefix = '{self.sk_path}'
            Separator = '-'
            Suffix = '.skf'
            LowerCaseTypeName = No
          }}
        }}
        """)
        input_dftb += input_ham_basic

        # Analysis Block
        input_analysis = textwrap.dedent(f"""\
        Analysis = {{
          CalculateForces = Yes
          WriteBandOut = Yes
          WriteEigenvectors = Yes
          MullikenAnalysis = Yes
        }}
        """)
        input_dftb += input_analysis

        # Options Block
        input_options = textwrap.dedent(f"""\
        Options = {{
          WriteDetailedXml = Yes
          WriteDetailedOut = Yes
          TimingVerbosity = -1
        }}
        """)
        input_dftb += input_options

        # ExcitedState Block
        if (molecule.nst > 1):
            # Calculate excited state force for target state
            if (bo_list[0] > 0):
                ex_force = "Yes"
                rst = bo_list[0]
            else:
                ex_force = "No"
                rst = bo_list[0] + 1

            # Set number of excitations in TDDFTB
            # This part can be modified by users
            if (molecule.nat <= 5):
                num_ex = molecule.nst + 2
            elif (molecule.nat > 5 and molecule.nat <= 15):
                num_ex = 2 * molecule.nst + 2
            else:
                num_ex = 3 * molecule.nst + 2

            # Write XplusY data?
            if (self.calc_coupling):
                xpy = "Yes"
            else:
                xpy = "No"

            if (self.logwindow):
                en_wind = "EnergyWindow = %f"%(self.e_window)

                input_excited = textwrap.dedent(f"""\
                ExcitedState = Casida{{
                  NrOfExcitations = {num_ex}
                  StateOfInterest = {rst}
                  Symmetry = {self.ex_symmetry}
                  WriteTransitions = Yes
                  WriteSPTransitions = {xpy}
                  WriteMulliken = Yes
                  WriteXplusY = {xpy}
                  {en_wind}
                  ExcitedStateForces = {ex_force}
                }}
                """)
            else:
                input_excited = textwrap.dedent(f"""\
                ExcitedState = Casida{{
                  NrOfExcitations = {num_ex}
                  StateOfInterest = {rst}
                  Symmetry = {self.ex_symmetry}
                  WriteTransitions = Yes
                  WriteSPTransitions = {xpy}
                  WriteMulliken = Yes
                  WriteXplusY = {xpy}
                  ExcitedStateForces = {ex_force}
                }}
                """)

            input_dftb += input_excited

        # ParserOptions Block
        if (self.version == 19.1):
            parser_version = 7
        elif (self.version == 20.1):
            parser_version = 8

        input_parseroptions = textwrap.dedent(f"""\
        ParserOptions = {{
          ParserVersion = {parser_version}
        }}
        """)
        input_dftb += input_parseroptions

        # Parallel Block
        if (self.mpi):
            if (self.sdftb and self.nthreads > 1):
                groups = 2
            else:
                groups = 1
            input_parallel = textwrap.dedent(f"""\
            Parallel = {{
              Groups = {groups}
              UseOmpThreads = No
              Blacs = BlockSize {{ 32 }}
            }}
            """)
            input_dftb += input_parallel

        # Write 'dftb_in.hsd.geom' file
        file_name = f"dftb_in.hsd.geom.{bo_list[0]}"
        with open(file_name, "w") as f:
            f.write(input_dftb)

        # Write 'dftb_in.hsd.double' file
        if (self.calc_coupling and not calc_force_only and istep >= 0 and molecule.nst > 1):
            # New input for dftb
            input_dftb = ""

            # Geometry Block
            input_geom = textwrap.dedent(f"""\
            Geometry = GenFormat{{
              <<< 'double.gen'
            }}
            """)
            input_dftb += input_geom
            input_dftb += input_ham_init
            input_dftb += input_ham_basic

            # Options Block
            input_options = textwrap.dedent(f"""\
            Options = {{
              WriteDetailedXml = Yes
              WriteDetailedOut = Yes
              WriteHS = Yes
              TimingVerbosity = -1
            }}
            """)
            input_dftb += input_options

            file_name = "dftb_in.hsd.double"
            with open(file_name, "w") as f:
                f.write(input_dftb)

    def run_QM(self, molecule, base_dir, istep, bo_list, calc_force_only):
        """ Run (TD)DFTB calculation and save the output files to QMlog directory

            :param object molecule: molecule object
            :param string base_dir: base directory
            :param integer istep: current MD step
            :param integer,list bo_list: list of BO states for BO calculation
            :param boolean calc_force_only: logical to decide whether calculate force only
        """
        # Set run command
        qm_command = os.path.join(self.qm_path, "dftb+")
        if (self.mpi):
            # MPI setting
            os.environ["OMP_NUM_THREADS"] = "1"
            mpi_command = os.path.join(self.mpi_path, "mpirun")
            command = f"{mpi_command} -np {self.nthreads} {qm_command} > log"
        else:
            # OpenMP setting
            os.environ["OMP_NUM_THREADS"] = f"{self.nthreads}"
            command = f"{qm_command} > log"

        # Run DFTB+ for calculation of overlap matrix
        if (self.calc_coupling and not calc_force_only and istep >= 0 and molecule.nst > 1):
            shutil.copy("dftb_in.hsd.double", "dftb_in.hsd")
            os.system(command)

        # Copy dftb_in.hsd for target state
        file_name = f"dftb_in.hsd.geom.{bo_list[0]}"
        shutil.copy(file_name, "dftb_in.hsd")

        # Run DFTB+ method for molecular dynamics
        os.system(command)

        # Copy detailed.out for target state
        file_name = f"detailed.out.{bo_list[0]}"
        shutil.copy("detailed.out", file_name)

        # Copy the output file to 'QMlog' directory
        tmp_dir = os.path.join(base_dir, "QMlog")
        if (os.path.exists(tmp_dir)):
            detailed_out_step = f"detailed.out.{istep + 1}.{bo_list[0]}"
            shutil.copy("detailed.out", os.path.join(tmp_dir, detailed_out_step))
            log_step = f"log.{istep + 1}.{bo_list[0]}"
            shutil.copy("log", os.path.join(tmp_dir, log_step))

    def extract_QM(self, molecule, base_dir, istep, bo_list, dt, calc_force_only):
        """ Read the output files to get BO information

            :param object molecule: molecule object
            :param string base_dir: base directory
            :param integer istep: current MD step
            :param integer,list bo_list: list of BO states for BO calculation
            :param double dt: time interval
            :param boolean calc_force_only: logical to decide whether calculate force only
        """
        # Read 'detailed.out' file
        # TODO: the qmmm information is written in this file
        file_name = f"detailed.out.{bo_list[0]}"
        with open(file_name, "r") as f:
            detailed_out = f.read()

        # Read 'EXC.DAT' file
        if (molecule.nst > 1):
            file_name = "EXC.DAT"
            with open(file_name, "r") as f:
                exc_out = f.read()

        # Energy
        if (not calc_force_only):
            energy = re.findall('Total energy:\s+([-]\S+) H', detailed_out)
            energy = np.array(energy[0])
            energy = energy.astype(float)
            molecule.states[0].energy = energy

            if (molecule.nst > 1):
                tmp_e = f'[=]+\n' + ('\s+([-]*\S+)\s+\S+\s+\d+\s+->\s+\d+\s+\S+\s+\S+\s+[ST]') * molecule.nst
                energy = re.findall(tmp_e, exc_out)
                energy = np.array(energy[0])
                energy = energy.astype(float)
                energy *= eV_to_au
                for ist in range(1, molecule.nst):
                    molecule.states[ist].energy = molecule.states[0].energy + energy[ist - 1]

        # Force
        tmp_f = 'Total Forces' + '\n\s+\d*\s+([-]*\S+)\s+([-]*\S+)\s+([-]*\S+)' * molecule.nat
        force = re.findall(tmp_f, detailed_out)
        force = np.array(force[0])
        force = force.astype(float)
        force = force.reshape(molecule.nat, 3, order='C')
        molecule.states[bo_list[0]].force = np.copy(force)

        # NACME
        if (self.calc_coupling and not calc_force_only):
            if (istep >= 0):
                self.CI_overlap(molecule, istep, dt)

    def CI_overlap(self, molecule, istep, dt):
        """ Read the necessary files and calculate NACME from tdnac.c routine,
            note that only reading of several files is required in this method

            :param object molecule: molecule object
            :param integer istep: current MD step
            :param double dt: time interval
        """
        # Read upper right block of 'oversqr.dat' file (< t | t+dt >)
        file_name_in = "oversqr.dat"

        self.ao_overlap = np.zeros((self.nbasis, self.nbasis))
        with open(file_name_in, "r") as f_in:
            lines = f_in.readlines()
            row = 0
            iline = 0
            for line in lines:
                # Skip first five lines and read upper block
                if (iline in range(5, 5 + self.nbasis)):
                    col = 0
                    count = False
                    field = line.split()
                    for element in field:
                        # Read right block
                        if (count):
                            ind_a = self.check_basis[row]
                            ind_b = self.check_basis[col]
                            if (ind_a == ind_b):
                                # Choose onsite (same-atom) block
                                # Sometimes NaN or too large values appear in the onsite block due to the slater-koster file
                                # The values set to 1 or 0 regardless of original elements
                                if (row == col):
                                    # Diagonal element in onsite block
                                    new_val = 1.
                                else:
                                    # Off-diagonal element in onsite block
                                    new_val = 0.
                            else:
                                # Choose offsite (different-atom) block
                                new_val = float(element)
                            # Set overlap matrix element
                            self.ao_overlap[row, col] = new_val
                        col += 1
                        # Read right block
                        if (col > self.nbasis - 1):
                            col -= self.nbasis
                            count = True
                    row += 1
                iline += 1
#        np.savetxt("test-over", self.ao_overlap, fmt=f"%6.3f")

        # Read 'eigenvec.bin.pre' file at time t
        if (istep == 0):
            file_name_in = "eigenvec.bin.pre"

            self.mo_coef_old = np.zeros((self.norb, self.nbasis))
            with open(file_name_in, "rb") as f_in:
                dummy = np.fromfile(f_in, dtype=np.integer, count=1)
                for iorb in range(self.norb):
                    dummy = np.fromfile(f_in, dtype=np.integer, count=1)
                    data = np.fromfile(f_in, dtype=np.float64, count=self.nbasis)
                    self.mo_coef_old[iorb] = data
#            np.savetxt("test-mo1", self.mo_coef_old, fmt=f"%12.6f")

        # Read 'eigenvec.bin' file at time t + dt
        file_name_in = "eigenvec.bin"

        self.mo_coef_new = np.zeros((self.norb, self.nbasis))
        with open(file_name_in, "rb") as f_in:
            dummy = np.fromfile(f_in, dtype=np.integer, count=1)
            for iorb in range(self.norb):
                dummy = np.fromfile(f_in, dtype=np.integer, count=1)
                data = np.fromfile(f_in, dtype=np.float64, count=self.nbasis)
                self.mo_coef_new[iorb] = data
#        np.savetxt("test-mo2", self.mo_coef_new, fmt=f"%12.6f")

        # Dimension for CI coefficients
        # nmat = self.nocc * self.nvirt

        # The CI coefficients are arranged in order of single-particle excitations
        # Read 'SPX.DAT.pre' file at time t
        if (istep == 0):
            file_name_in = "SPX.DAT.pre"

            with open(file_name_in, "r") as f_in:
                lines = f_in.readlines()
                # dimension of get_wij changes when number of excitations is reduced so nmat is not required.
                ndim = int(lines[-2].strip().split()[0])
                get_wij_ind_old = np.zeros((ndim, 2), dtype=np.int_)
                iline = 0
                for line in lines:
                    # Skip first five lines
                    if (iline in range(5, 5 + ndim)):
                        # Column information: 1st = index, 4th = occ(i), 6th = virt(a)
                        field = line.split()
                        # determining new limits for for-loops
                        if int(field[5]) > self.norb_m[1]:
                            self.norb_m[1] = int(field[5])
                        if int(field[3]) < (self.norb_m[0]-1):
                            self.norb_m[0] = int(field[3])-1
                        get_wij_ind_old[int(field[0]) - 1] = [int(field[3]), int(field[5])]
                    iline += 1

        # Read 'SPX.DAT' file at time t + dt
        file_name_in = "SPX.DAT"

        with open(file_name_in, "r") as f_in:
            lines = f_in.readlines()
            ndim = int(lines[-2].strip().split()[0])
            get_wij_ind_new = np.zeros((ndim, 2), dtype=np.int_)
            iline = 0
            for line in lines:
                # Skip first five lines
                if (iline in range(5, 5 + ndim)):
                    # Column information: 1st = index, 4th = occ(i), 6th = virt(a)
                    field = line.split()
                    if int(field[5]) > self.norb_m[1]:
                        self.norb_m[1] = int(field[5])
                    if int(field[3]) < self.norb_m[0]:
                        self.norb_m[0] = int(field[3])
                    get_wij_ind_new[int(field[0]) - 1] = [int(field[3]), int(field[5])]
                iline += 1

        # Read 'XplusY.DAT.pre' file at time t
        if (istep == 0):
            file_name_in = "XplusY.DAT.pre"

            self.ci_coef_old = np.zeros((molecule.nst, self.nocc, self.nvirt))
            with open(file_name_in, "r") as f_in:
                lines = f_in.readlines()
                iline = 0
                for line in lines:
                    if (iline == 0):
                        field = line.split()
                        assert (int(field[0]) == ndim)
                        assert (int(field[1]) >= molecule.nst - 1)
                        # nxply is number of lines for each excited state in 'XplusY.dat'
                        nxply = int(ndim / 6) + 1
                        if (ndim % 6 != 0):
                            nxply += 1
                    else:
                        field = line.split()
                        if (iline % nxply == 1):
                            ind = 0
                            ist = int(field[0]) - 1
                            # In general, TDDFTB calculate the excited states more than molecule.nst,
                            # so we do not need to read all data for 'XplusY.DAT'
                            if (ist == molecule.nst - 1):
                                break
                        else:
                            # Currently, elements for CI coefficients for S0 state are zero (not used values)
                            for element in field:
                                ind_occ = get_wij_ind_old[ind, 0] - 1
                                ind_virt = get_wij_ind_old[ind, 1] - self.nocc - 1
                                self.ci_coef_old[ist + 1, ind_occ, ind_virt] = float(element)
                                ind += 1
                    iline += 1
#            np.savetxt("test-ci1", self.ci_coef_old[1], fmt=f"%12.6f")

        # Read 'XplusY.DAT' file at time t + dt
        file_name_in = "XplusY.DAT"

        self.ci_coef_new = np.zeros((molecule.nst, self.nocc, self.nvirt))
        with open(file_name_in, "r") as f_in:
            lines = f_in.readlines()
            iline = 0
            for line in lines:
                if (iline == 0):
                    field = line.split()
                    assert (int(field[0]) == ndim)
                    assert (int(field[1]) >= molecule.nst - 1)
                    # nxply is number of lines for each excited state in 'XplusY.dat'
                    nxply = int(ndim / 6) + 1
                    if (ndim % 6 != 0):
                        nxply += 1
                else:
                    field = line.split()
                    if (iline % nxply == 1):
                        ind = 0
                        ist = int(field[0]) - 1
                        # In general, TDDFTB calculate the excited states more than molecule.nst,
                        # so we do not need to read all data for 'XplusY.DAT'
                        if (ist == molecule.nst - 1):
                            break
                    else:
                        # Currently, elements for CI coefficients for S0 state are zero (not used values)
                        for element in field:
                            ind_occ = get_wij_ind_new[ind, 0] - 1
                            ind_virt = get_wij_ind_new[ind, 1] - self.nocc - 1
                            self.ci_coef_new[ist + 1, ind_occ, ind_virt] = float(element)
                            ind += 1
                iline += 1
#        np.savetxt("test-ci2", self.ci_coef_new[1], fmt=f"%12.6f")

        # Calculate wavefunction overlap with orbital scheme
        # Reference: J. Phys. Chem. Lett. 2015, 6, 4200-4203
        wf_overlap(self, molecule, istep, dt)

<|MERGE_RESOLUTION|>--- conflicted
+++ resolved
@@ -37,13 +37,8 @@
     def __init__(self, molecule, scc=True, scc_tol=1E-6, scc_max_iter=100, ocdftb=False, \
         lcdftb=False, lc_method="MatrixBased", sdftb=False, unpaired_elec=0., guess="h0", \
         guess_file="./charges.bin", elec_temp=0., mixer="Broyden", ex_symmetry="singlet", \
-<<<<<<< HEAD
-        periodic=False, cell_length=[0., 0., 0., 0., 0., 0., 0., 0., 0.,], sk_path="./", \
-        install_path="./", mpi=False, mpi_path="./", nthreads=1, version=20.1, e_window=-1):
-=======
         k_point=[1, 1, 1], periodic=False, cell_length=[0., 0., 0., 0., 0., 0., 0., 0., 0.,], \
         sk_path="./", install_path="./", mpi=False, mpi_path="./", nthreads=1, version=20.1):
->>>>>>> c14c628d
         # Initialize DFTB+ common variables
         super(DFTB, self).__init__(molecule, sk_path, install_path, nthreads, version)
 
